import StaticDataView from '../data-view';
import { toASCII } from '../punycode';
import { binLookup, fastStartsWithFrom, getBit, hasUnicode, setBit } from '../utils';
import IFilter from './interface';

export const DEFAULT_HIDDING_STYLE: string = 'display: none !important;';

export function hashHostnameBackward(hostname: string): number {
  let hash = 5381;
  for (let j = hostname.length - 1; j >= 0; j -= 1) {
    hash = (hash * 33) ^ hostname.charCodeAt(j);
  }
  return hash >>> 0;
}

export function getHashesFromLabelsBackward(
  hostname: string,
  end: number,
  startOfDomain: number,
): number[] {
  const hashes: number[] = [];
  let hash = 5381;

  // Compute hash backward, label per label
  for (let i = end - 1; i >= 0; i -= 1) {
    // Process label
    if (hostname[i] === '.' && i < startOfDomain) {
      hashes.push(hash >>> 0);
    }

    // Update hash
    hash = (hash * 33) ^ hostname.charCodeAt(i);
  }

  hashes.push(hash >>> 0);
  return hashes;
}

export function getEntityHashesFromLabelsBackward(hostname: string, domain: string): number[] {
  const hostnameWithoutPublicSuffix = getHostnameWithoutPublicSuffix(hostname, domain);
  if (hostnameWithoutPublicSuffix !== null) {
    return getHashesFromLabelsBackward(
      hostnameWithoutPublicSuffix,
      hostnameWithoutPublicSuffix.length,
      hostnameWithoutPublicSuffix.length,
    );
  }
  return [];
}

export function getHostnameHashesFromLabelsBackward(hostname: string, domain: string): number[] {
  return getHashesFromLabelsBackward(hostname, hostname.length, hostname.length - domain.length);
}

/**
 * Given a hostname and its domain, return the hostname without the public
 * suffix. We know that the domain, with one less label on the left, will be a
 * the public suffix; and from there we know which trailing portion of
 * `hostname` we should remove.
 */
export function getHostnameWithoutPublicSuffix(hostname: string, domain: string): string | null {
  let hostnameWithoutPublicSuffix: string | null = null;

  const indexOfDot = domain.indexOf('.');
  if (indexOfDot !== -1) {
    const publicSuffix = domain.slice(indexOfDot + 1);
    hostnameWithoutPublicSuffix = hostname.slice(0, -publicSuffix.length - 1);
  }

  return hostnameWithoutPublicSuffix;
}

/**
 * Validate CSS selector. There is a fast path for simple selectors (e.g.: #foo
 * or .bar) which are the most common case. For complex ones, we rely on
 * `Element.matches` (if available).
 */
const isValidCss = (() => {
  const div =
    typeof document !== 'undefined'
      ? document.createElement('div')
      : {
          matches: () => {
            /* noop */
          },
        };
  const matches = (selector: string): void | boolean => div.matches(selector);
  const validSelectorRe = /^[#.]?[\w-.]+$/;

  return function isValidCssImpl(selector: string): boolean {
    if (validSelectorRe.test(selector)) {
      return true;
    }

    try {
      matches(selector);
    } catch (ex) {
      return false;
    }

    return true;
  };
})();

/**
 * Masks used to store options of cosmetic filters in a bitmask.
 */
const enum COSMETICS_MASK {
  unhide = 1 << 0,
  scriptInject = 1 << 1,
  isUnicode = 1 << 2,
}

function computeFilterId(
  mask: number,
  selector: string | undefined,
  hostnames: Uint32Array | undefined,
  entities: Uint32Array | undefined,
  notHostnames: Uint32Array | undefined,
  notEntities: Uint32Array | undefined,
): number {
  let hash = (5408 * 33) ^ mask;

  if (selector !== undefined) {
    for (let i = 0; i < selector.length; i += 1) {
      hash = (hash * 33) ^ selector.charCodeAt(i);
    }
  }

  if (hostnames !== undefined) {
    for (let i = 0; i < hostnames.length; i += 1) {
      hash = (hash * 33) ^ hostnames[i];
    }
  }

  if (entities !== undefined) {
    for (let i = 0; i < entities.length; i += 1) {
      hash = (hash * 33) ^ entities[i];
    }
  }

  if (notHostnames !== undefined) {
    for (let i = 0; i < notHostnames.length; i += 1) {
      hash = (hash * 33) ^ notHostnames[i];
    }
  }

  if (notEntities !== undefined) {
    for (let i = 0; i < notEntities.length; i += 1) {
      hash = (hash * 33) ^ notEntities[i];
    }
  }

  return hash >>> 0;
}

/***************************************************************************
 *  Cosmetic filters parsing
 * ************************************************************************ */

/**
 * TODO: Make sure these are implemented properly and write tests.
 * - -abp-contains
 * - -abp-has
 * - contains
 * - has
 * - has-text
 * - if
 * - if-not
 * - matches-css
 * - matches-css-after
 * - matches-css-before
 * - xpath
 */
export default class CosmeticFilter implements IFilter {
  /**
   * Given a line that we know contains a cosmetic filter, create a CosmeticFiler
   * instance out of it. This function should be *very* efficient, as it will be
   * used to parse tens of thousands of lines.
   */
  public static parse(line: string, debug: boolean = false): CosmeticFilter | null {
    // Mask to store attributes. Each flag (unhide, scriptInject, etc.) takes
    // only 1 bit at a specific offset defined in COSMETICS_MASK.  cf:
    // COSMETICS_MASK for the offset of each property
    let mask = 0;
    let selector: string | undefined;
    let hostnames: Uint32Array | undefined;
    let notHostnames: Uint32Array | undefined;
    let entities: Uint32Array | undefined;
    let notEntities: Uint32Array | undefined;
    let style: string | undefined;
    const sharpIndex = line.indexOf('#');

    // Start parsing the line
    const afterSharpIndex = sharpIndex + 1;
    let suffixStartIndex = afterSharpIndex + 1;

    // hostname1,hostname2#@#.selector
    //                    ^^ ^
    //                    || |
    //                    || suffixStartIndex
    //                    |afterSharpIndex
    //                    sharpIndex

    // Check if unhide
    if (line.length > afterSharpIndex && line[afterSharpIndex] === '@') {
      mask = setBit(mask, COSMETICS_MASK.unhide);
      suffixStartIndex += 1;
    }

    // Parse hostnames and entitites as well as their negations.
    //
    // - ~hostname##.selector
    // - hostname##.selector
    // - entity.*##.selector
    // - ~entity.*##.selector
    //
    // Each kind will have its own Uint32Array containing hashes, sorted by
    // number of labels considered. This allows a compact representation of
    // hostnames and fast matching without any string copy.
    if (sharpIndex > 0) {
      const entitiesArray: number[] = [];
      const notEntitiesArray: number[] = [];
      const hostnamesArray: number[] = [];
      const notHostnamesArray: number[] = [];

<<<<<<< HEAD
      // TODO - this could be done without any string copy
=======
>>>>>>> b889ecfb
      const parts = line.slice(0, sharpIndex).split(',');
      for (let i = 0; i < parts.length; i += 1) {
        let hostname = parts[i];
        if (hasUnicode(hostname)) {
          hostname = toASCII(hostname);
          mask = setBit(mask, COSMETICS_MASK.isUnicode);
        }

<<<<<<< HEAD
        const negation: boolean = hostname[0] === '~';
        const entity: boolean = hostname.endsWith('.*');
=======
        const negation: boolean = hostname.charCodeAt(0) === 126 /* '~' */;
        const entity: boolean =
            hostname.charCodeAt(hostname.length - 1) === 42 /* '*' */ &&
            hostname.charCodeAt(hostname.length - 2) === 46 /* '.' */;
>>>>>>> b889ecfb

        const start: number = negation ? 1 : 0;
        const end: number = entity ? hostname.length - 2 : hostname.length;

<<<<<<< HEAD
        const hash = hashHostnameBackward(hostname.slice(start, end));
=======
        const hash = hashHostnameBackward(
          negation === true || entity === true ? hostname.slice(start, end) : hostname,
        );
>>>>>>> b889ecfb

        if (negation) {
          if (entity) {
            notEntitiesArray.push(hash);
<<<<<<< HEAD
          } else {
            notHostnamesArray.push(hash);
          }
        } else {
          if (entity) {
            entitiesArray.push(hash);
          } else {
            hostnamesArray.push(hash);
          }
=======
          } else {
            notHostnamesArray.push(hash);
          }
        } else {
          if (entity) {
            entitiesArray.push(hash);
          } else {
            hostnamesArray.push(hash);
          }
>>>>>>> b889ecfb
        }
      }

      if (entitiesArray.length !== 0) {
        entities = new Uint32Array(entitiesArray).sort();
      }

      if (hostnamesArray.length !== 0) {
        hostnames = new Uint32Array(hostnamesArray).sort();
      }

      if (notEntitiesArray.length !== 0) {
        notEntities = new Uint32Array(notEntitiesArray).sort();
      }

      if (notHostnamesArray.length !== 0) {
        notHostnames = new Uint32Array(notHostnamesArray).sort();
      }
    }

    // We should not have unhide without any hostname
    if (getBit(mask, COSMETICS_MASK.unhide) && hostnames === undefined && entities === undefined) {
      return null;
    }

    // Deal with script:inject and script:contains
    if (
      line.length - suffixStartIndex > 7 &&
      line.charCodeAt(suffixStartIndex) === 115 /* 's' */ &&
      fastStartsWithFrom(line, 'script:', suffixStartIndex)
    ) {
      //      script:inject(.......)
      //                    ^      ^
      //   script:contains(/......./)
      //                    ^      ^
      //    script:contains(selector[, args])
      //           ^        ^               ^^
      //           |        |          |    ||
      //           |        |          |    |selector.length
      //           |        |          |    scriptSelectorIndexEnd
      //           |        |          |scriptArguments
      //           |        scriptSelectorIndexStart
      //           scriptMethodIndex
      const scriptMethodIndex = suffixStartIndex + 7;
      let scriptSelectorIndexStart = scriptMethodIndex;
      const scriptSelectorIndexEnd = line.length - 1;

      if (fastStartsWithFrom(line, 'inject(', scriptMethodIndex)) {
        mask = setBit(mask, COSMETICS_MASK.scriptInject);
        scriptSelectorIndexStart += 7;
      }

      selector = line.slice(scriptSelectorIndexStart, scriptSelectorIndexEnd);
    } else if (
      line.length - suffixStartIndex > 4 &&
      line.charCodeAt(suffixStartIndex) === 43 /* '+' */ &&
      fastStartsWithFrom(line, '+js(', suffixStartIndex)
    ) {
      mask = setBit(mask, COSMETICS_MASK.scriptInject);
      selector = line.slice(suffixStartIndex + 4, line.length - 1);
    } else {
      // Detect special syntax
      let indexOfColon = line.indexOf(':', suffixStartIndex);
      while (indexOfColon !== -1) {
        const indexAfterColon = indexOfColon + 1;
        if (fastStartsWithFrom(line, 'style', indexAfterColon)) {
          // ##selector :style(...)
          if (line[indexAfterColon + 5] === '(' && line[line.length - 1] === ')') {
            selector = line.slice(suffixStartIndex, indexOfColon);
            style = line.slice(indexAfterColon + 6, -1);
          } else {
            return null;
          }
        } else if (
          fastStartsWithFrom(line, '-abp-', indexAfterColon) ||
          fastStartsWithFrom(line, 'contains', indexAfterColon) ||
          fastStartsWithFrom(line, 'has', indexAfterColon) ||
          fastStartsWithFrom(line, 'if', indexAfterColon) ||
          fastStartsWithFrom(line, 'if-not', indexAfterColon) ||
          fastStartsWithFrom(line, 'matches-css', indexAfterColon) ||
          fastStartsWithFrom(line, 'matches-css-after', indexAfterColon) ||
          fastStartsWithFrom(line, 'matches-css-before', indexAfterColon) ||
          fastStartsWithFrom(line, 'not', indexAfterColon) ||
          fastStartsWithFrom(line, 'properties', indexAfterColon) ||
          fastStartsWithFrom(line, 'subject', indexAfterColon) ||
          fastStartsWithFrom(line, 'xpath', indexAfterColon)
        ) {
          return null;
        }
        indexOfColon = line.indexOf(':', indexAfterColon);
      }

      // If we reach this point, filter is not extended syntax
      if (selector === undefined && suffixStartIndex < line.length) {
        selector = line.slice(suffixStartIndex);
      }

      if (selector === undefined || !isValidCss(selector)) {
        // Not a valid selector
        return null;
      }
    }

    // Check if unicode appears in selector
    if (selector !== undefined && hasUnicode(selector)) {
      mask = setBit(mask, COSMETICS_MASK.isUnicode);
    }

    return new CosmeticFilter({
      entities,
      hostnames,
      mask,
      notEntities,
      notHostnames,
      rawLine: debug === true ? line : undefined,
      selector,
      style,
    });
  }

  /**
   * Deserialize cosmetic filters. The code accessing the buffer should be
   * symetrical to the one in `serializeCosmeticFilter`.
   */
  public static deserialize(buffer: StaticDataView): CosmeticFilter {
    const mask = buffer.getUint8();
    const isUnicode = getBit(mask, COSMETICS_MASK.isUnicode);
    const optionalParts = buffer.getUint8();
    const selector = isUnicode ? buffer.getUTF8() : buffer.getCosmeticSelector();

    // The order of these fields should be the same as when we serialize them.
    return new CosmeticFilter({
      // Mandatory fields
      mask,
      selector,

      // Optional fields
      entities: (optionalParts & 1) === 1 ? buffer.getUint32Array() : undefined,
      hostnames: (optionalParts & 2) === 2 ? buffer.getUint32Array() : undefined,
      notEntities: (optionalParts & 4) === 4 ? buffer.getUint32Array() : undefined,
      notHostnames: (optionalParts & 8) === 8 ? buffer.getUint32Array() : undefined,
      rawLine:
        (optionalParts & 16) === 16
          ? isUnicode
            ? buffer.getUTF8()
            : buffer.getASCII()
          : undefined,
      style: (optionalParts & 32) === 32 ? buffer.getASCII() : undefined,
    });
  }

  public readonly mask: number;
  public readonly selector: string;

  // hostnames
  public readonly hostnames?: Uint32Array;
  public readonly entities?: Uint32Array;

  // Exceptions
  public readonly notHostnames?: Uint32Array;
  public readonly notEntities?: Uint32Array;

  public readonly style?: string;

  public id?: number;
  public rawLine?: string;

  constructor({
    entities,
    hostnames,
    mask,
    notEntities,
    notHostnames,
    rawLine,
    selector,
    style,
  }: Partial<CosmeticFilter> & { mask: number; selector: string }) {
    this.entities = entities;
    this.hostnames = hostnames;
    this.mask = mask;
    this.notEntities = notEntities;
    this.notHostnames = notHostnames;
    this.rawLine = rawLine;
    this.selector = selector;
    this.style = style;
  }

  public isCosmeticFilter(): boolean {
    return true;
  }

  public isNetworkFilter(): boolean {
    return false;
  }

  /**
   * The format of a cosmetic filter is:
   *
   * | mask | selector length | selector... | hostnames length | hostnames...
   *   32     16                              16
   *
   * The header (mask) is 32 bits, then we have a total of 32 bits to store the
   * length of `selector` and `hostnames` (16 bits each).
   *
   * Improvements similar to the onces mentioned in `serializeNetworkFilters`
   * could be applied here, to get a more compact representation.
   */
  public serialize(buffer: StaticDataView): void {
    // Mandatory fields
    buffer.pushUint8(this.mask);
    const index = buffer.getPos();
    buffer.pushUint8(0);

    if (this.isUnicode()) {
      buffer.pushUTF8(this.selector);
    } else {
      buffer.pushCosmeticSelector(this.selector);
    }

    // This bit-mask indicates which optional parts of the filter were serialized.
    let optionalParts = 0;

    if (this.entities !== undefined) {
      optionalParts |= 1;
      buffer.pushUint32Array(this.entities);
    }

    if (this.hostnames !== undefined) {
      optionalParts |= 2;
      buffer.pushUint32Array(this.hostnames);
    }

    if (this.notEntities !== undefined) {
      optionalParts |= 4;
      buffer.pushUint32Array(this.notEntities);
    }

    if (this.notHostnames !== undefined) {
      optionalParts |= 8;
      buffer.pushUint32Array(this.notHostnames);
    }

    if (this.rawLine !== undefined) {
      optionalParts |= 16;
      if (this.isUnicode()) {
        buffer.pushUTF8(this.rawLine);
      } else {
        buffer.pushASCII(this.rawLine);
      }
    }

    if (this.style !== undefined) {
      optionalParts |= 32;
      buffer.pushASCII(this.style);
    }

    buffer.setByte(index, optionalParts);
  }

  /**
   * Return an estimation of the size (in bytes) needed to persist this filter
   * in a DataView. This does not need to be 100% accurate but should be an
   * upper-bound. It should also be as fast as possible.
   */
  public getSerializedSize(): number {
    let estimate: number = 1 + 1; // mask (1 byte) + optional parts (1 byte)

    if (this.isUnicode()) {
      estimate += StaticDataView.sizeOfUTF8(this.selector);
    } else {
      estimate += StaticDataView.sizeOfASCII(this.selector);
    }

    if (this.entities !== undefined) {
      estimate += StaticDataView.sizeOfUint32Array(this.entities);
    }

    if (this.hostnames !== undefined) {
      estimate += StaticDataView.sizeOfUint32Array(this.hostnames);
    }

    if (this.notHostnames !== undefined) {
      estimate += StaticDataView.sizeOfUint32Array(this.notHostnames);
    }

    if (this.notEntities !== undefined) {
      estimate += StaticDataView.sizeOfUint32Array(this.notEntities);
    }

    if (this.rawLine !== undefined) {
      if (this.isUnicode()) {
        estimate += StaticDataView.sizeOfUTF8(this.rawLine);
      } else {
        estimate += StaticDataView.sizeOfASCII(this.rawLine);
      }
    }

    if (this.style !== undefined) {
      estimate += StaticDataView.sizeOfASCII(this.style);
    }

    return estimate;
  }

  /**
   * Create a more human-readable version of this filter. It is mainly used for
   * debugging purpose, as it will expand the values stored in the bit mask.
   */
  public toString(): string {
    if (this.rawLine !== undefined) {
      return this.rawLine;
    }

    let filter = '';

    if (
      this.hostnames !== undefined ||
      this.entities !== undefined ||
      this.notHostnames !== undefined ||
      this.notEntities !== undefined
    ) {
      filter += '<hostnames>';
    }

    if (this.isUnhide()) {
      filter += '#@#';
    } else {
      filter += '##';
    }

    if (this.isScriptInject()) {
      filter += '+js(';
      filter += this.selector;
      filter += ')';
    } else {
      filter += this.selector;
    }

    return filter;
  }

  public match(hostname: string, domain: string): boolean {
    // No `hostname` available but this filter has some constraints on hostname.
    if (
      !hostname &&
      (this.hostnames !== undefined ||
        this.entities !== undefined ||
        this.notHostnames !== undefined ||
        this.notEntities !== undefined)
    ) {
      return false;
    }

    const entitiesHashes: number[] =
      this.entities !== undefined || this.notEntities !== undefined
        ? getEntityHashesFromLabelsBackward(hostname, domain)
        : [];
    const hostnameHashes: number[] =
      this.hostnames !== undefined || this.notHostnames !== undefined
        ? getHostnameHashesFromLabelsBackward(hostname, domain)
        : [];

    // Check if `hostname` is blacklisted
    if (this.notHostnames !== undefined) {
      for (let i = 0; i < hostnameHashes.length; i += 1) {
        if (binLookup(this.notHostnames, hostnameHashes[i])) {
          return false;
        }
      }
    }

    // Check if `hostname` is blacklisted by *entity*
    if (this.notEntities !== undefined) {
      for (let i = 0; i < entitiesHashes.length; i += 1) {
        if (binLookup(this.notEntities, entitiesHashes[i])) {
          return false;
        }
      }
    }

    // Check if `hostname` is allowed
    if (this.hostnames !== undefined || this.entities !== undefined) {
      if (this.hostnames !== undefined) {
        for (let i = 0; i < hostnameHashes.length; i += 1) {
          if (binLookup(this.hostnames, hostnameHashes[i])) {
            return true;
          }
        }
      }

      if (this.entities !== undefined) {
        for (let i = 0; i < entitiesHashes.length; i += 1) {
          if (binLookup(this.entities, entitiesHashes[i])) {
            return true;
          }
        }
      }

      return false;
    }

    return true;
  }

  /**
   * Get tokens for this filter. It can be indexed multiple times if multiple
   * hostnames are specified (e.g.: host1,host2##.selector).
   */
  public getTokens(): Uint32Array[] {
    const tokens: Uint32Array[] = [];

    // Note, we do not need to use negated domains or entities as tokens here
    // since they will by definition not match on their own, unless accompanied
    // by a domain or entity. Instead, they are handled in
    // `CosmeticFilterBucket.getCosmeticsFilters`.

    if (this.hostnames !== undefined) {
      for (let i = 0; i < this.hostnames.length; i += 1) {
        tokens.push(new Uint32Array([this.hostnames[i]]));
      }
    }

    if (this.entities !== undefined) {
      for (let i = 0; i < this.entities.length; i += 1) {
        tokens.push(new Uint32Array([this.entities[i]]));
      }
    }

    return tokens;
  }

  public getScript(js: Map<string, string>): string | undefined {
    let scriptName = this.getSelector();
    let scriptArguments: string[] = [];
    if (scriptName.indexOf(',') !== -1) {
      const parts = scriptName.split(',');
      scriptName = parts[0];
      scriptArguments = parts.slice(1).map((s) => s.trim());
    }

    let script = js.get(scriptName);
    if (script !== undefined) {
      for (let i = 0; i < scriptArguments.length; i += 1) {
        script = script.replace(`{{${i + 1}}}`, scriptArguments[i]);
      }

      return script;
    } // TODO - else throw an exception?

    return undefined;
  }

  public hasHostnameConstraint(): boolean {
    return (
      this.hostnames !== undefined ||
      this.entities !== undefined ||
      this.notEntities !== undefined ||
      this.notHostnames !== undefined
    );
  }

  public getId(): number {
    if (this.id === undefined) {
      this.id = computeFilterId(
        this.mask,
        this.selector,
        this.hostnames,
        this.entities,
        this.notHostnames,
        this.notEntities,
      );
    }
    return this.id;
  }

  public getStyle(): string {
    return this.style || DEFAULT_HIDDING_STYLE;
  }

  public getSelector(): string {
    return this.selector;
  }

  public isUnhide(): boolean {
    return getBit(this.mask, COSMETICS_MASK.unhide);
  }

  public isScriptInject(): boolean {
    return getBit(this.mask, COSMETICS_MASK.scriptInject);
  }

  public isUnicode(): boolean {
    return getBit(this.mask, COSMETICS_MASK.isUnicode);
  }

  // A generic hide cosmetic filter is one that:
  //
  // * Do not have a domain specified. "Hide this element on all domains"
  // * Have only domain exceptions specified. "Hide this element on all domains except example.com"
  //
  // For example: ~example.com##.ad  is a generic filter as well
  public isGenericHide(): boolean {
    return this.hostnames === undefined && this.entities === undefined;
  }
}<|MERGE_RESOLUTION|>--- conflicted
+++ resolved
@@ -224,10 +224,6 @@
       const hostnamesArray: number[] = [];
       const notHostnamesArray: number[] = [];
 
-<<<<<<< HEAD
-      // TODO - this could be done without any string copy
-=======
->>>>>>> b889ecfb
       const parts = line.slice(0, sharpIndex).split(',');
       for (let i = 0; i < parts.length; i += 1) {
         let hostname = parts[i];
@@ -236,31 +232,21 @@
           mask = setBit(mask, COSMETICS_MASK.isUnicode);
         }
 
-<<<<<<< HEAD
-        const negation: boolean = hostname[0] === '~';
-        const entity: boolean = hostname.endsWith('.*');
-=======
         const negation: boolean = hostname.charCodeAt(0) === 126 /* '~' */;
         const entity: boolean =
             hostname.charCodeAt(hostname.length - 1) === 42 /* '*' */ &&
             hostname.charCodeAt(hostname.length - 2) === 46 /* '.' */;
->>>>>>> b889ecfb
 
         const start: number = negation ? 1 : 0;
         const end: number = entity ? hostname.length - 2 : hostname.length;
 
-<<<<<<< HEAD
-        const hash = hashHostnameBackward(hostname.slice(start, end));
-=======
         const hash = hashHostnameBackward(
           negation === true || entity === true ? hostname.slice(start, end) : hostname,
         );
->>>>>>> b889ecfb
 
         if (negation) {
           if (entity) {
             notEntitiesArray.push(hash);
-<<<<<<< HEAD
           } else {
             notHostnamesArray.push(hash);
           }
@@ -270,17 +256,6 @@
           } else {
             hostnamesArray.push(hash);
           }
-=======
-          } else {
-            notHostnamesArray.push(hash);
-          }
-        } else {
-          if (entity) {
-            entitiesArray.push(hash);
-          } else {
-            hostnamesArray.push(hash);
-          }
->>>>>>> b889ecfb
         }
       }
 
