<<<<<<< HEAD
import * as compression from './compression';

interface IDataViewOptions {
  enableCompression: boolean;
}

const EMPTY_UINT8_ARRAY = new Uint8Array(0);
=======
import { decode, encode } from './punycode';

export const EMPTY_UINT8_ARRAY = new Uint8Array(0);
export const EMPTY_UINT32_ARRAY = new Uint32Array(0);
>>>>>>> d0cba813

const LITTLE_ENDIAN: boolean = new Int8Array(new Int16Array([1]).buffer)[0] === 1;

/**
 * This abstraction allows to serialize efficiently low-level values of types:
 * String, uint8, uint16, uint32 while hiding the complexity of managing the
 * current offset and growing. It should always be instantiated with a
 * big-enough length because this will not allow for resizing.
 *
 * This class is also more efficient than the built-in `DataView`.
 *
 * The way this is used in practice is that you write pairs of function to
 * serialize (respectively) deserialize a given structure/class (with code being
 * pretty symetrical). In the serializer you `pushX` values, and in the
 * deserializer you use `getX` functions to get back the values.
 */
export default class StaticDataView {
  public static empty(options?: IDataViewOptions): StaticDataView {
    return StaticDataView.fromUint8Array(EMPTY_UINT8_ARRAY, options);
  }

  public static fromUint32Array(array: Uint32Array, options?: IDataViewOptions): StaticDataView {
    return new StaticDataView(0, new Uint8Array(array.buffer), options);
  }

  public static fromUint8Array(array: Uint8Array, options?: IDataViewOptions): StaticDataView {
    return new StaticDataView(0, array, options);
  }

  public pos: number;
  public buffer: Uint8Array;
  public readonly enableCompression: boolean;

  constructor(
    length: number,
    buffer?: Uint8Array,
    { enableCompression }: IDataViewOptions = { enableCompression: true },
  ) {
    if (LITTLE_ENDIAN === false) {
      // This check makes sure that we will not load the adblocker on a
      // big-endian system. This would not work since byte ordering is important
      // at the moment (mainly for performance reasons).
      throw new Error('Adblocker currently does not support Big-endian systems');
    }

    this.enableCompression = enableCompression;
    this.buffer = buffer !== undefined ? buffer : new Uint8Array(length);
    this.pos = 0;
  }

  public dataAvailable(): boolean {
    return this.pos < this.buffer.byteLength;
  }

  public setPos(pos: number): void {
    this.pos = pos;
  }

  public getPos(): number {
    return this.pos;
  }

  public seekZero(): void {
    this.pos = 0;
  }

  public slice(): Uint8Array {
    this.checkSize();
    return this.buffer.slice(0, this.pos);
  }

  /**
   * Make sure that `this.pos` is aligned on a multiple of `alignement`.
   */
  public align(alignement: number): void {
    this.pos =
      this.pos % alignement === 0
        ? this.pos
        : Math.floor(this.pos / alignement) * alignement + alignement;
  }

  public set(buffer: Uint8Array): void {
    this.buffer = new Uint8Array(buffer);
    this.seekZero();
  }

  public pushBool(bool: boolean): void {
    this.pushByte(Number(bool));
  }

  public getBool(): boolean {
    return Boolean(this.getByte());
  }

  public setByte(pos: number, byte: number): void {
    this.buffer[pos] = byte;
  }

  public pushByte(octet: number): void {
    this.pushUint8(octet);
  }

  public getByte(): number {
    return this.getUint8();
  }

  public pushBytes(bytes: Uint8Array): void {
    if (bytes.length <= 127) {
      this.pushUint8(bytes.length);
    } else {
      this.pushUint8(128);
      this.pushUint32(bytes.length);
    }

    this.buffer.set(bytes, this.pos);
    this.pos += bytes.byteLength;
  }

  public getBytes(): Uint8Array {
    const lengthShort = this.getUint8();
    const numberOfBytes = lengthShort === 128 ? this.getUint32() : lengthShort;
    const bytes = this.buffer.subarray(this.pos, this.pos + numberOfBytes);
    this.pos += numberOfBytes;
    return bytes;
  }

  /**
   * Allows row access to the internal buffer through a Uint32Array acting like
   * a view. This is used for super fast writing/reading of large chunks of
   * Uint32 numbers in the byte array.
   */
  public getUint32ArrayView(desiredSize: number): Uint32Array {
    // Round this.pos to next multiple of 4 for alignement
    this.align(4);

<<<<<<< HEAD
    // TODO - fix alignement issue with `this.buffer.byteOffset`
=======
    // Short-cut when empty array
    if (desiredSize === 0) {
      return EMPTY_UINT32_ARRAY;
    }

    // Create non-empty view
>>>>>>> d0cba813
    const view = new Uint32Array(
      this.buffer.buffer,
      this.pos + this.buffer.byteOffset,
      desiredSize,
    );
    this.pos += desiredSize * 4;
    return view;
  }

  public pushUint8(uint8: number): void {
    this.buffer[this.pos++] = uint8;
  }

  public getUint8(): number {
    return this.buffer[this.pos++];
  }

  public pushUint16(uint16: number): void {
    this.buffer[this.pos++] = uint16 >>> 8;
    this.buffer[this.pos++] = uint16;
  }

  public getUint16(): number {
    return ((this.buffer[this.pos++] << 8) | this.buffer[this.pos++]) >>> 0;
  }

  public pushUint32(uint32: number): void {
    this.buffer[this.pos++] = uint32 >>> 24;
    this.buffer[this.pos++] = uint32 >>> 16;
    this.buffer[this.pos++] = uint32 >>> 8;
    this.buffer[this.pos++] = uint32;
  }

  public getUint32(): number {
    return (
      (((this.buffer[this.pos++] << 24) >>> 0) +
        ((this.buffer[this.pos++] << 16) |
          (this.buffer[this.pos++] << 8) |
          this.buffer[this.pos++])) >>>
      0
    );
  }

  public pushUint32Array(arr: Uint32Array): void {
    const len: number = arr.length;
    const length = len <= 127 ? len : 1 << 7;
    this.pushUint8(length);
    if (len > 127) {
      this.pushUint16(len);
    }

    // TODO - use `set` to push the full buffer at once?
    for (let i = 0; i < arr.length; i += 1) {
      this.pushUint32(arr[i]);
    }
  }

  public getUint32Array(): Uint32Array {
    const len = this.getUint8();
    const length = len === 1 << 7 ? this.getUint16() : len;
    const arr = new Uint32Array(length);
    // TODO - use `subarray`?
    for (let i = 0; i < length; i += 1) {
      arr[i] = this.getUint32();
    }
    return arr;
  }

<<<<<<< HEAD
  public pushASCII(str: string): void {
=======
  public pushUTF8(raw: string): void {
    const str = encode(raw);
>>>>>>> d0cba813
    this.pushUint16(str.length);

    for (let i = 0; i < str.length; i += 1) {
      this.buffer[this.pos++] = str.charCodeAt(i);
    }
  }

<<<<<<< HEAD
  public getASCII(): string {
    const byteLength = this.getUint16();
    this.pos += byteLength;

    // @ts-ignore
    return String.fromCharCode.apply(null, this.buffer.subarray(this.pos - byteLength, this.pos));
  }

  public pushNetworkRedirect(str: string): void {
    if (this.enableCompression === true) {
      this.pushBytes(compression.deflateNetworkRedirectString(str));
    } else {
      this.pushASCII(str);
    }
=======
  public getUTF8(): string {
    const byteLength = this.getUint16();
    this.pos += byteLength;
    return decode(
      String.fromCharCode.apply(
        null,
        // @ts-ignore
        this.buffer.subarray(this.pos - byteLength, this.pos),
      ),
    );
>>>>>>> d0cba813
  }

  public getNetworkRedirect(): string {
    if (this.enableCompression === true) {
      return compression.inflateNetworkRedirectString(this.getBytes());
    }
    return this.getASCII();
  }

  public pushNetworkHostname(str: string): void {
    if (this.enableCompression === true) {
      this.pushBytes(compression.deflateNetworkHostnameString(str));
    } else {
      this.pushASCII(str);
    }
  }

  public getNetworkHostname(): string {
    if (this.enableCompression === true) {
      return compression.inflateNetworkHostnameString(this.getBytes());
    }
    return this.getASCII();
  }

  public pushNetworkCSP(str: string): void {
    if (this.enableCompression === true) {
      this.pushBytes(compression.deflateNetworkCSPString(str));
    } else {
      this.pushASCII(str);
    }
  }

  public getNetworkCSP(): string {
    if (this.enableCompression === true) {
      return compression.inflateNetworkCSPString(this.getBytes());
    }
    return this.getASCII();
  }

  public pushNetworkFilter(str: string): void {
    this.pushBytes(compression.deflateNetworkFilterString(str));
  }

  public getNetworkFilter(): string {
    return compression.inflateNetworkFilterString(this.getBytes());
  }

  public pushCosmeticSelector(str: string): void {
    if (this.enableCompression === true) {
      this.pushBytes(compression.deflateCosmeticString(str));
    } else {
      this.pushASCII(str);
    }
  }

  public getCosmeticSelector(): string {
    if (this.enableCompression === true) {
      return compression.inflateCosmeticString(this.getBytes());
    }
    return this.getASCII();
  }

  private checkSize() {
    if (this.pos !== 0 && this.pos > this.buffer.byteLength) {
      throw new Error(
        `StaticDataView too small: ${this.buffer.byteLength}, but required ${this.pos} bytes`,
      );
    }
  }
}<|MERGE_RESOLUTION|>--- conflicted
+++ resolved
@@ -1,17 +1,12 @@
-<<<<<<< HEAD
 import * as compression from './compression';
+import { decode, encode } from './punycode';
 
 interface IDataViewOptions {
   enableCompression: boolean;
 }
 
-const EMPTY_UINT8_ARRAY = new Uint8Array(0);
-=======
-import { decode, encode } from './punycode';
-
 export const EMPTY_UINT8_ARRAY = new Uint8Array(0);
 export const EMPTY_UINT32_ARRAY = new Uint32Array(0);
->>>>>>> d0cba813
 
 const LITTLE_ENDIAN: boolean = new Int8Array(new Int16Array([1]).buffer)[0] === 1;
 
@@ -147,16 +142,13 @@
     // Round this.pos to next multiple of 4 for alignement
     this.align(4);
 
-<<<<<<< HEAD
     // TODO - fix alignement issue with `this.buffer.byteOffset`
-=======
     // Short-cut when empty array
     if (desiredSize === 0) {
       return EMPTY_UINT32_ARRAY;
     }
 
     // Create non-empty view
->>>>>>> d0cba813
     const view = new Uint32Array(
       this.buffer.buffer,
       this.pos + this.buffer.byteOffset,
@@ -225,12 +217,8 @@
     return arr;
   }
 
-<<<<<<< HEAD
-  public pushASCII(str: string): void {
-=======
   public pushUTF8(raw: string): void {
     const str = encode(raw);
->>>>>>> d0cba813
     this.pushUint16(str.length);
 
     for (let i = 0; i < str.length; i += 1) {
@@ -238,22 +226,6 @@
     }
   }
 
-<<<<<<< HEAD
-  public getASCII(): string {
-    const byteLength = this.getUint16();
-    this.pos += byteLength;
-
-    // @ts-ignore
-    return String.fromCharCode.apply(null, this.buffer.subarray(this.pos - byteLength, this.pos));
-  }
-
-  public pushNetworkRedirect(str: string): void {
-    if (this.enableCompression === true) {
-      this.pushBytes(compression.deflateNetworkRedirectString(str));
-    } else {
-      this.pushASCII(str);
-    }
-=======
   public getUTF8(): string {
     const byteLength = this.getUint16();
     this.pos += byteLength;
@@ -264,7 +236,30 @@
         this.buffer.subarray(this.pos - byteLength, this.pos),
       ),
     );
->>>>>>> d0cba813
+  }
+
+  public pushASCII(str: string): void {
+    this.pushUint16(str.length);
+
+    for (let i = 0; i < str.length; i += 1) {
+      this.buffer[this.pos++] = str.charCodeAt(i);
+    }
+  }
+
+  public getASCII(): string {
+    const byteLength = this.getUint16();
+    this.pos += byteLength;
+
+    // @ts-ignore
+    return String.fromCharCode.apply(null, this.buffer.subarray(this.pos - byteLength, this.pos));
+  }
+
+  public pushNetworkRedirect(str: string): void {
+    if (this.enableCompression === true) {
+      this.pushBytes(compression.deflateNetworkRedirectString(str));
+    } else {
+      this.pushASCII(str);
+    }
   }
 
   public getNetworkRedirect(): string {
