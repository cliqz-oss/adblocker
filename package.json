--- conflicted
+++ resolved
@@ -22,14 +22,8 @@
   "scripts": {
     "clean": "rm -rfv dist",
     "lint": "tslint -c tslint.json 'src/**/*.ts'",
-<<<<<<< HEAD
     "build": "tsc -p tsconfig.json --module ESNext",
-    "bundle": "rollup -c rollup.config.js",
-    "minify": "google-closure-compiler --js=./dist/adblocker.umd.js --js_output_file=./dist/adblocker.umd.min.js && google-closure-compiler --js=./dist/adblocker-cosmetics.umd.js --js_output_file=./dist/adblocker-cosmetics.umd.min.js",
-=======
-    "build": "tsc -p tsconfig.json",
     "bundle": "rollup -c rollup.config.ts",
->>>>>>> 9be20b3e
     "prebuild": "npm run clean",
     "prebundle": "npm run build",
     "prepack": "npm run bundle",
@@ -61,20 +55,12 @@
     "rollup-plugin-commonjs": "^10.0.0",
     "rollup-plugin-node-resolve": "^5.0.0",
     "ts-jest": "^24.0.2",
-<<<<<<< HEAD
-    "ts-node": "^8.1.0",
-    "tslint": "^5.15.0",
-    "typescript": "^3.4.3"
-  },
-  "dependencies": {
-    "tslib": "^1.9.3",
-    "tsmaz": "^1.2.1"
-=======
+    "ts-node": "^8.2.0",
     "tslint": "^5.16.0",
     "typescript": "^3.5.1"
   },
   "dependencies": {
-    "tldts": "^5.0.3"
->>>>>>> 9be20b3e
+    "tldts": "^5.0.3",
+    "tsmaz": "^1.2.1"
   }
 }