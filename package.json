--- conflicted
+++ resolved
@@ -61,13 +61,7 @@
     "clean": "lerna run --parallel clean && lerna clean --yes && rimraf node_modules"
   },
   "devDependencies": {
-<<<<<<< HEAD
-    "@cliqz/metalint": "^0.1.0",
-    "@commitlint/cli": "^8.0.0",
-    "@commitlint/config-conventional": "^8.0.0",
-=======
     "axios": "^0.19.0",
->>>>>>> a1f7d585
     "benchmark": "^2.1.4",
     "chalk": "^2.4.2",
     "eslint": "^5.16.0",
