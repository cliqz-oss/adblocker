{
  "name": "@cliqz/adblocker-circumvention",
  "version": "0.14.0",
  "description": "Cliqz adblocker circumvention for Chrome",
  "author": {
    "name": "Cliqz"
  },
  "homepage": "https://github.com/cliqz-oss/adblocker#readme",
  "license": "MPL-2.0",
  "main": "dist/cjs/adblocker.js",
  "module": "dist/es6/adblocker.js",
  "types": "dist/types/adblocker.d.ts",
  "files": [
    "LICENSE",
    "dist"
  ],
  "publishConfig": {
    "access": "public"
  },
  "repository": {
    "type": "git",
    "url": "git+ssh://git@github.com/cliqz-oss/adblocker.git"
  },
  "scripts": {
    "clean": "rimraf dist coverage",
    "lint": "tslint --config ../../tslint.json --project ./tsconfig.json",
    "build": "tsc --build ./tsconfig.json",
    "bundle": "rollup --config ./rollup.config.ts",
    "prebundle": "yarn run build",
    "prepack": "yarn run bundle"
  },
  "bugs": {
    "url": "https://github.com/cliqz-oss/adblocker/issues"
  },
  "devDependencies": {
    "@ampproject/rollup-plugin-closure-compiler": "^0.10.0",
    "@types/chrome": "^0.0.88",
    "rimraf": "^3.0.0",
    "rollup": "^1.16.4",
    "rollup-plugin-node-resolve": "^5.2.0",
    "rollup-plugin-sourcemaps": "^0.4.2",
    "tslint": "^5.18.0",
    "tslint-config-prettier": "^1.18.0",
    "typescript": "^3.5.3"
  },
  "dependencies": {
<<<<<<< HEAD
    "@cliqz/adblocker": "^0.12.0"
  },
  "contributors": [
    {
      "name": "Rémi Berson",
      "email": "remi@cliqz.com"
    },
    {
      "name": "Zhonghao Yu",
      "email": "zhonghao@cliqz.com"
    },
    {
      "name": "Krzysztof Jan Modras",
      "email": "chrmod@chrmod.net"
    },
    {
      "name": "Raymond Hill",
      "email": "gorhill@users.noreply.github.com"
    },
    {
      "name": "Eleni",
      "email": "eleni@cliqz.com"
    },
    {
      "name": "ecnmst",
      "email": "ecnmst@users.noreply.github.com"
    },
    {
      "name": "Asif",
      "email": "arshadasif0312@gmail.com"
    },
    {
      "name": "Anton Lazarev",
      "email": "antonok35@gmail.com"
    }
  ]
=======
    "@cliqz/adblocker-content": "^0.14.0"
  }
>>>>>>> a1f7d585
}<|MERGE_RESOLUTION|>--- conflicted
+++ resolved
@@ -32,21 +32,6 @@
   "bugs": {
     "url": "https://github.com/cliqz-oss/adblocker/issues"
   },
-  "devDependencies": {
-    "@ampproject/rollup-plugin-closure-compiler": "^0.10.0",
-    "@types/chrome": "^0.0.88",
-    "rimraf": "^3.0.0",
-    "rollup": "^1.16.4",
-    "rollup-plugin-node-resolve": "^5.2.0",
-    "rollup-plugin-sourcemaps": "^0.4.2",
-    "tslint": "^5.18.0",
-    "tslint-config-prettier": "^1.18.0",
-    "typescript": "^3.5.3"
-  },
-  "dependencies": {
-<<<<<<< HEAD
-    "@cliqz/adblocker": "^0.12.0"
-  },
   "contributors": [
     {
       "name": "Rémi Berson",
@@ -80,9 +65,19 @@
       "name": "Anton Lazarev",
       "email": "antonok35@gmail.com"
     }
-  ]
-=======
+  ],
+  "devDependencies": {
+    "@ampproject/rollup-plugin-closure-compiler": "^0.10.0",
+    "@types/chrome": "^0.0.88",
+    "rimraf": "^3.0.0",
+    "rollup": "^1.16.4",
+    "rollup-plugin-node-resolve": "^5.2.0",
+    "rollup-plugin-sourcemaps": "^0.4.2",
+    "tslint": "^5.18.0",
+    "tslint-config-prettier": "^1.18.0",
+    "typescript": "^3.5.3"
+  },
+  "dependencies": {
     "@cliqz/adblocker-content": "^0.14.0"
   }
->>>>>>> a1f7d585
 }